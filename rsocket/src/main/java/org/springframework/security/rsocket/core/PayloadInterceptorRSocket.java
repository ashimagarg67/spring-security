/*
 * Copyright 2019-2021 the original author or authors.
 *
 * Licensed under the Apache License, Version 2.0 (the "License");
 * you may not use this file except in compliance with the License.
 * You may obtain a copy of the License at
 *
 *      https://www.apache.org/licenses/LICENSE-2.0
 *
 * Unless required by applicable law or agreed to in writing, software
 * distributed under the License is distributed on an "AS IS" BASIS,
 * WITHOUT WARRANTIES OR CONDITIONS OF ANY KIND, either express or implied.
 * See the License for the specific language governing permissions and
 * limitations under the License.
 */

package org.springframework.security.rsocket.core;

import java.util.List;

import io.rsocket.Payload;
import io.rsocket.RSocket;
import io.rsocket.util.RSocketProxy;
import org.reactivestreams.Publisher;
import reactor.core.publisher.Flux;
import reactor.core.publisher.Mono;
import reactor.util.context.Context;

import org.springframework.security.rsocket.api.PayloadExchangeType;
import org.springframework.security.rsocket.api.PayloadInterceptor;
import org.springframework.util.MimeType;

/**
 * Combines the {@link PayloadInterceptor} with an {@link RSocketProxy}
 *
 * @author Rob Winch
 * @since 5.2
 */
class PayloadInterceptorRSocket extends RSocketProxy {

	private final List<PayloadInterceptor> interceptors;

	private final MimeType metadataMimeType;

	private final MimeType dataMimeType;

	private final Context context;

	PayloadInterceptorRSocket(RSocket delegate, List<PayloadInterceptor> interceptors, MimeType metadataMimeType,
			MimeType dataMimeType) {
		this(delegate, interceptors, metadataMimeType, dataMimeType, Context.empty());
	}

	PayloadInterceptorRSocket(RSocket delegate, List<PayloadInterceptor> interceptors, MimeType metadataMimeType,
			MimeType dataMimeType, Context context) {
		super(delegate);
		this.metadataMimeType = metadataMimeType;
		this.dataMimeType = dataMimeType;
		if (delegate == null) {
			throw new IllegalArgumentException("delegate cannot be null");
		}
		if (interceptors == null) {
			throw new IllegalArgumentException("interceptors cannot be null");
		}
		if (interceptors.isEmpty()) {
			throw new IllegalArgumentException("interceptors cannot be empty");
		}
		this.interceptors = interceptors;
		this.context = context;
	}

	@Override
	public Mono<Void> fireAndForget(Payload payload) {
		return intercept(PayloadExchangeType.FIRE_AND_FORGET, payload)
<<<<<<< HEAD
				.flatMap((context) -> this.source.fireAndForget(payload).contextWrite(context));
=======
			.flatMap((context) -> this.source.fireAndForget(payload).subscriberContext(context));
>>>>>>> 64e2a2ff
	}

	@Override
	public Mono<Payload> requestResponse(Payload payload) {
		return intercept(PayloadExchangeType.REQUEST_RESPONSE, payload)
<<<<<<< HEAD
				.flatMap((context) -> this.source.requestResponse(payload).contextWrite(context));
=======
			.flatMap((context) -> this.source.requestResponse(payload).subscriberContext(context));
>>>>>>> 64e2a2ff
	}

	@Override
	public Flux<Payload> requestStream(Payload payload) {
		return intercept(PayloadExchangeType.REQUEST_STREAM, payload)
<<<<<<< HEAD
				.flatMapMany((context) -> this.source.requestStream(payload).contextWrite(context));
=======
			.flatMapMany((context) -> this.source.requestStream(payload).subscriberContext(context));
>>>>>>> 64e2a2ff
	}

	@Override
	public Flux<Payload> requestChannel(Publisher<Payload> payloads) {
		return Flux.from(payloads).switchOnFirst((signal, innerFlux) -> {
			Payload firstPayload = signal.get();
<<<<<<< HEAD
			return intercept(PayloadExchangeType.REQUEST_CHANNEL, firstPayload).flatMapMany((context) -> innerFlux
					.index().concatMap((tuple) -> justOrIntercept(tuple.getT1(), tuple.getT2()))
					.transform((securedPayloads) -> this.source.requestChannel(securedPayloads)).contextWrite(context));
=======
			return intercept(PayloadExchangeType.REQUEST_CHANNEL, firstPayload)
				.flatMapMany((context) -> innerFlux.index()
					.concatMap((tuple) -> justOrIntercept(tuple.getT1(), tuple.getT2()))
					.transform((securedPayloads) -> this.source.requestChannel(securedPayloads))
					.subscriberContext(context));
>>>>>>> 64e2a2ff
		});
	}

	private Mono<Payload> justOrIntercept(Long index, Payload payload) {
		return (index == 0) ? Mono.just(payload) : intercept(PayloadExchangeType.PAYLOAD, payload).thenReturn(payload);
	}

	@Override
	public Mono<Void> metadataPush(Payload payload) {
		return intercept(PayloadExchangeType.METADATA_PUSH, payload)
<<<<<<< HEAD
				.flatMap((c) -> this.source.metadataPush(payload).contextWrite(c));
=======
			.flatMap((c) -> this.source.metadataPush(payload).subscriberContext(c));
>>>>>>> 64e2a2ff
	}

	private Mono<Context> intercept(PayloadExchangeType type, Payload payload) {
		return Mono.defer(() -> {
			ContextPayloadInterceptorChain chain = new ContextPayloadInterceptorChain(this.interceptors);
			DefaultPayloadExchange exchange = new DefaultPayloadExchange(type, payload, this.metadataMimeType,
					this.dataMimeType);
<<<<<<< HEAD
			return chain.next(exchange).then(Mono.fromCallable(() -> chain.getContext()))
					.defaultIfEmpty(Context.empty()).contextWrite(this.context);
=======
			return chain.next(exchange)
				.then(Mono.fromCallable(() -> chain.getContext()))
				.defaultIfEmpty(Context.empty())
				.subscriberContext(this.context);
>>>>>>> 64e2a2ff
		});
	}

	@Override
	public String toString() {
		return getClass().getSimpleName() + "[source=" + this.source + ",interceptors=" + this.interceptors + "]";
	}

}<|MERGE_RESOLUTION|>--- conflicted
+++ resolved
@@ -72,48 +72,30 @@
 	@Override
 	public Mono<Void> fireAndForget(Payload payload) {
 		return intercept(PayloadExchangeType.FIRE_AND_FORGET, payload)
-<<<<<<< HEAD
-				.flatMap((context) -> this.source.fireAndForget(payload).contextWrite(context));
-=======
-			.flatMap((context) -> this.source.fireAndForget(payload).subscriberContext(context));
->>>>>>> 64e2a2ff
+			.flatMap((context) -> this.source.fireAndForget(payload).contextWrite(context));
 	}
 
 	@Override
 	public Mono<Payload> requestResponse(Payload payload) {
 		return intercept(PayloadExchangeType.REQUEST_RESPONSE, payload)
-<<<<<<< HEAD
-				.flatMap((context) -> this.source.requestResponse(payload).contextWrite(context));
-=======
-			.flatMap((context) -> this.source.requestResponse(payload).subscriberContext(context));
->>>>>>> 64e2a2ff
+			.flatMap((context) -> this.source.requestResponse(payload).contextWrite(context));
 	}
 
 	@Override
 	public Flux<Payload> requestStream(Payload payload) {
 		return intercept(PayloadExchangeType.REQUEST_STREAM, payload)
-<<<<<<< HEAD
-				.flatMapMany((context) -> this.source.requestStream(payload).contextWrite(context));
-=======
-			.flatMapMany((context) -> this.source.requestStream(payload).subscriberContext(context));
->>>>>>> 64e2a2ff
+			.flatMapMany((context) -> this.source.requestStream(payload).contextWrite(context));
 	}
 
 	@Override
 	public Flux<Payload> requestChannel(Publisher<Payload> payloads) {
 		return Flux.from(payloads).switchOnFirst((signal, innerFlux) -> {
 			Payload firstPayload = signal.get();
-<<<<<<< HEAD
-			return intercept(PayloadExchangeType.REQUEST_CHANNEL, firstPayload).flatMapMany((context) -> innerFlux
-					.index().concatMap((tuple) -> justOrIntercept(tuple.getT1(), tuple.getT2()))
-					.transform((securedPayloads) -> this.source.requestChannel(securedPayloads)).contextWrite(context));
-=======
 			return intercept(PayloadExchangeType.REQUEST_CHANNEL, firstPayload)
 				.flatMapMany((context) -> innerFlux.index()
 					.concatMap((tuple) -> justOrIntercept(tuple.getT1(), tuple.getT2()))
 					.transform((securedPayloads) -> this.source.requestChannel(securedPayloads))
-					.subscriberContext(context));
->>>>>>> 64e2a2ff
+					.contextWrite(context));
 		});
 	}
 
@@ -124,11 +106,7 @@
 	@Override
 	public Mono<Void> metadataPush(Payload payload) {
 		return intercept(PayloadExchangeType.METADATA_PUSH, payload)
-<<<<<<< HEAD
-				.flatMap((c) -> this.source.metadataPush(payload).contextWrite(c));
-=======
-			.flatMap((c) -> this.source.metadataPush(payload).subscriberContext(c));
->>>>>>> 64e2a2ff
+			.flatMap((c) -> this.source.metadataPush(payload).contextWrite(c));
 	}
 
 	private Mono<Context> intercept(PayloadExchangeType type, Payload payload) {
@@ -136,15 +114,10 @@
 			ContextPayloadInterceptorChain chain = new ContextPayloadInterceptorChain(this.interceptors);
 			DefaultPayloadExchange exchange = new DefaultPayloadExchange(type, payload, this.metadataMimeType,
 					this.dataMimeType);
-<<<<<<< HEAD
-			return chain.next(exchange).then(Mono.fromCallable(() -> chain.getContext()))
-					.defaultIfEmpty(Context.empty()).contextWrite(this.context);
-=======
 			return chain.next(exchange)
 				.then(Mono.fromCallable(() -> chain.getContext()))
 				.defaultIfEmpty(Context.empty())
-				.subscriberContext(this.context);
->>>>>>> 64e2a2ff
+				.contextWrite(this.context);
 		});
 	}
 
