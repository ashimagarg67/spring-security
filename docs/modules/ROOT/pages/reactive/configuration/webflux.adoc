[[jc-webflux]]
= WebFlux Security

Spring Security's WebFlux support relies on a `WebFilter` and works the same for Spring WebFlux and Spring WebFlux.Fn.
A few sample applications demonstrate the code:

* Hello WebFlux {gh-samples-url}/reactive/webflux/java/hello-security[hellowebflux]
* Hello WebFlux.Fn {gh-samples-url}/reactive/webflux-fn/hello-security[hellowebfluxfn]
* Hello WebFlux Method {gh-samples-url}/reactive/webflux/java/method[hellowebflux-method]


== Minimal WebFlux Security Configuration

The following listing shows a minimal WebFlux Security configuration:

.Minimal WebFlux Security Configuration
[tabs]
======
Java::
+
[source,java,role="primary"]
-----
@Configuration
@EnableWebFluxSecurity
public class HelloWebfluxSecurityConfig {

	@Bean
	public MapReactiveUserDetailsService userDetailsService() {
		UserDetails user = User.withDefaultPasswordEncoder()
			.username("user")
			.password("user")
			.roles("USER")
			.build();
		return new MapReactiveUserDetailsService(user);
	}
}
-----

Kotlin::
+
[source,kotlin,role="secondary"]
-----
@Configuration
@EnableWebFluxSecurity
class HelloWebfluxSecurityConfig {

    @Bean
    fun userDetailsService(): ReactiveUserDetailsService {
        val userDetails = User.withDefaultPasswordEncoder()
                .username("user")
                .password("user")
                .roles("USER")
                .build()
        return MapReactiveUserDetailsService(userDetails)
    }
}
-----
======

This configuration provides form and HTTP basic authentication, sets up authorization to require an authenticated user for accessing any page, sets up a default login page and a default logout page, sets up security related HTTP headers, adds CSRF protection, and more.

== Explicit WebFlux Security Configuration

The following page shows an explicit version of the minimal WebFlux Security configuration:

.Explicit WebFlux Security Configuration
[tabs]
======
Java::
+
[source,java,role="primary"]
-----
@Configuration
@EnableWebFluxSecurity
public class HelloWebfluxSecurityConfig {

	@Bean
	public MapReactiveUserDetailsService userDetailsService() {
		UserDetails user = User.withDefaultPasswordEncoder()
			.username("user")
			.password("user")
			.roles("USER")
			.build();
		return new MapReactiveUserDetailsService(user);
	}

	@Bean
	public SecurityWebFilterChain springSecurityFilterChain(ServerHttpSecurity http) {
		http
			.authorizeExchange(exchanges -> exchanges
			    .anyExchange().authenticated()
			)
			.httpBasic(withDefaults())
			.formLogin(withDefaults());
		return http.build();
	}
}
-----

Kotlin::
+
[source,kotlin,role="secondary"]
-----
import org.springframework.security.config.web.server.invoke

@Configuration
@EnableWebFluxSecurity
class HelloWebfluxSecurityConfig {

    @Bean
    fun userDetailsService(): ReactiveUserDetailsService {
        val userDetails = User.withDefaultPasswordEncoder()
                .username("user")
                .password("user")
                .roles("USER")
                .build()
        return MapReactiveUserDetailsService(userDetails)
    }

    @Bean
    fun springSecurityFilterChain(http: ServerHttpSecurity): SecurityWebFilterChain {
        return http {
            authorizeExchange {
                authorize(anyExchange, authenticated)
            }
            formLogin { }
            httpBasic { }
        }
    }
}
-----
======

[NOTE]
Make sure that you import the `invoke` function in your Kotlin class, sometimes the IDE will not auto-import it causing compilation issues.

This configuration explicitly sets up all the same things as our minimal configuration.
From here, you can more easily make changes to the defaults.

You can find more examples of explicit configuration in unit tests, by searching for https://github.com/spring-projects/spring-security/search?q=path%3Aconfig%2Fsrc%2Ftest%2F+EnableWebFluxSecurity[`EnableWebFluxSecurity` in the `config/src/test/` directory].

[[jc-webflux-multiple-filter-chains]]
=== Multiple Chains Support

You can configure multiple `SecurityWebFilterChain` instances to separate configuration by `RequestMatcher` instances.

For example, you can isolate configuration for URLs that start with `/api`:

[tabs]
======
Java::
+
[source,java,role="primary"]
----
@Configuration
@EnableWebFluxSecurity
static class MultiSecurityHttpConfig {

    @Order(Ordered.HIGHEST_PRECEDENCE)                                                      <1>
    @Bean
    SecurityWebFilterChain apiHttpSecurity(ServerHttpSecurity http) {
        http
            .securityMatcher(new PathPatternParserServerWebExchangeMatcher("/api/**"))      <2>
            .authorizeExchange((exchanges) -> exchanges
                .anyExchange().authenticated()
            )
            .oauth2ResourceServer(OAuth2ResourceServerSpec::jwt);                           <3>
        return http.build();
    }

    @Bean
    SecurityWebFilterChain webHttpSecurity(ServerHttpSecurity http) {                       <4>
        http
            .authorizeExchange((exchanges) -> exchanges
                .anyExchange().authenticated()
            )
            .httpBasic(withDefaults());                                                     <5>
        return http.build();
    }

    @Bean
    ReactiveUserDetailsService userDetailsService() {
        return new MapReactiveUserDetailsService(
                PasswordEncodedUser.user(), PasswordEncodedUser.admin());
    }

}
----

Kotlin::
+
[source,kotlin,role="secondary"]
----
import org.springframework.security.config.web.server.invoke

@Configuration
@EnableWebFluxSecurity
open class MultiSecurityHttpConfig {
    @Order(Ordered.HIGHEST_PRECEDENCE)                                                      <1>
    @Bean
    open fun apiHttpSecurity(http: ServerHttpSecurity): SecurityWebFilterChain {
        return http {
            securityMatcher(PathPatternParserServerWebExchangeMatcher("/api/**"))           <2>
            authorizeExchange {
                authorize(anyExchange, authenticated)
            }
            oauth2ResourceServer {
                jwt { }                                                                     <3>
            }
        }
    }

    @Bean
    open fun webHttpSecurity(http: ServerHttpSecurity): SecurityWebFilterChain {            <4>
        return http {
            authorizeExchange {
                authorize(anyExchange, authenticated)
            }
            httpBasic { }                                                                   <5>
        }
    }

    @Bean
    open fun userDetailsService(): ReactiveUserDetailsService {
        return MapReactiveUserDetailsService(
            PasswordEncodedUser.user(), PasswordEncodedUser.admin()
        )
    }
}
----
<<<<<<< HEAD
=======
======
>>>>>>> 7da99acc

<1> Configure a `SecurityWebFilterChain` with an `@Order` to specify which `SecurityWebFilterChain` Spring Security should consider first
<2> Use `PathPatternParserServerWebExchangeMatcher` to state that this `SecurityWebFilterChain` will only apply to URL paths that start with `/api/`
<3> Specify the authentication mechanisms that will be used for `/api/**` endpoints
<4> Create another instance of `SecurityWebFilterChain` with lower precedence to match all other URLs
<5> Specify the authentication mechanisms that will be used for the rest of the application
====

Spring Security selects one `SecurityWebFilterChain` `@Bean` for each request.
It matches the requests in order by the `securityMatcher` definition.

In this case, that means that, if the URL path starts with `/api`, Spring Security uses `apiHttpSecurity`.
If the URL does not start with `/api`, Spring Security defaults to `webHttpSecurity`, which has an implied `securityMatcher` that matches any request.
<|MERGE_RESOLUTION|>--- conflicted
+++ resolved
@@ -228,17 +228,13 @@
     }
 }
 ----
-<<<<<<< HEAD
-=======
-======
->>>>>>> 7da99acc
+======
 
 <1> Configure a `SecurityWebFilterChain` with an `@Order` to specify which `SecurityWebFilterChain` Spring Security should consider first
 <2> Use `PathPatternParserServerWebExchangeMatcher` to state that this `SecurityWebFilterChain` will only apply to URL paths that start with `/api/`
 <3> Specify the authentication mechanisms that will be used for `/api/**` endpoints
 <4> Create another instance of `SecurityWebFilterChain` with lower precedence to match all other URLs
 <5> Specify the authentication mechanisms that will be used for the rest of the application
-====
 
 Spring Security selects one `SecurityWebFilterChain` `@Bean` for each request.
 It matches the requests in order by the `securityMatcher` definition.
