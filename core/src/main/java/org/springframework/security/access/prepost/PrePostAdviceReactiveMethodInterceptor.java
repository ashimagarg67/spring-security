--- conflicted
+++ resolved
@@ -124,48 +124,22 @@
 		}
 		if (hasFlowReturnType) {
 			if (isSuspendingFunction) {
-<<<<<<< HEAD
 				return toInvoke
-						.flatMapMany((auth) -> Flux.from(PrePostAdviceReactiveMethodInterceptor.proceed(invocation))
-								.map((r) -> (attr != null) ? this.postAdvice.after(auth, invocation, attr, r) : r));
-=======
-				response = toInvoke.flatMapMany((auth) -> Flux
-					.from(CoroutinesUtils.invokeSuspendingFunction(invocation.getMethod(), invocation.getThis(),
-							invocation.getArguments()))
-					.map((r) -> (attr != null) ? this.postAdvice.after(auth, invocation, attr, r) : r));
->>>>>>> 8adfc9b4
+					.flatMapMany((auth) -> Flux.from(PrePostAdviceReactiveMethodInterceptor.proceed(invocation))
+						.map((r) -> (attr != null) ? this.postAdvice.after(auth, invocation, attr, r) : r));
 			}
 			else {
 				ReactiveAdapter adapter = ReactiveAdapterRegistry.getSharedInstance().getAdapter(returnType);
 				Assert.state(adapter != null, () -> "The returnType " + returnType + " on " + method
 						+ " must have a org.springframework.core.ReactiveAdapter registered");
-<<<<<<< HEAD
 				Flux<?> response = toInvoke.flatMapMany((auth) -> Flux
-						.from(adapter.toPublisher(PrePostAdviceReactiveMethodInterceptor.flowProceed(invocation)))
-						.map((r) -> (attr != null) ? this.postAdvice.after(auth, invocation, attr, r) : r));
+					.from(adapter.toPublisher(PrePostAdviceReactiveMethodInterceptor.flowProceed(invocation)))
+					.map((r) -> (attr != null) ? this.postAdvice.after(auth, invocation, attr, r) : r));
 				return KotlinDelegate.asFlow(response);
 			}
 		}
 		return toInvoke.flatMap((auth) -> Mono.from(PrePostAdviceReactiveMethodInterceptor.proceed(invocation))
-=======
-				response = toInvoke.flatMapMany((auth) -> Flux
-					.from(adapter.toPublisher(PrePostAdviceReactiveMethodInterceptor.flowProceed(invocation)))
-					.map((r) -> (attr != null) ? this.postAdvice.after(auth, invocation, attr, r) : r));
-			}
-			return KotlinDelegate.asFlow(response);
-		}
-		if (isSuspendingFunction) {
-			Mono<?> response = toInvoke.flatMap((auth) -> Mono
-				.from(CoroutinesUtils.invokeSuspendingFunction(invocation.getMethod(), invocation.getThis(),
-						invocation.getArguments()))
-				.map((r) -> (attr != null) ? this.postAdvice.after(auth, invocation, attr, r) : r));
-			return KotlinDelegate.awaitSingleOrNull(response,
-					invocation.getArguments()[invocation.getArguments().length - 1]);
-		}
-		return toInvoke
-			.flatMapMany((auth) -> Flux.from(PrePostAdviceReactiveMethodInterceptor.<Publisher<?>>proceed(invocation))
->>>>>>> 8adfc9b4
-				.map((r) -> (attr != null) ? this.postAdvice.after(auth, invocation, attr, r) : r));
+			.map((r) -> (attr != null) ? this.postAdvice.after(auth, invocation, attr, r) : r));
 	}
 
 	private static <T extends Publisher<?>> T proceed(final MethodInvocation invocation) {
