--- conflicted
+++ resolved
@@ -1,9 +1,5 @@
 /*
-<<<<<<< HEAD
- * Copyright 2002-2021 the original author or authors.
-=======
  * Copyright 2002-2022 the original author or authors.
->>>>>>> 3e2ac826
  *
  * Licensed under the Apache License, Version 2.0 (the "License");
  * you may not use this file except in compliance with the License.
@@ -285,7 +281,7 @@
 		// @formatter:on
 		this.server.enqueue(jsonResponse(accessTokenSuccessResponse));
 		OAuth2PasswordGrantRequest passwordGrantRequest = new OAuth2PasswordGrantRequest(
-				this.clientRegistrationBuilder.build(), this.username, this.password);
+				this.clientRegistration.build(), this.username, this.password);
 		OAuth2AccessTokenResponse accessTokenResponse = this.tokenResponseClient.getTokenResponse(passwordGrantRequest);
 		assertThat(accessTokenResponse.getAccessToken().getScopes()).isEmpty();
 	}
