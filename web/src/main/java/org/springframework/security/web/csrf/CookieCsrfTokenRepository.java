/*
 * Copyright 2012-2022 the original author or authors.
 *
 * Licensed under the Apache License, Version 2.0 (the "License");
 * you may not use this file except in compliance with the License.
 * You may obtain a copy of the License at
 *
 *      https://www.apache.org/licenses/LICENSE-2.0
 *
 * Unless required by applicable law or agreed to in writing, software
 * distributed under the License is distributed on an "AS IS" BASIS,
 * WITHOUT WARRANTIES OR CONDITIONS OF ANY KIND, either express or implied.
 * See the License for the specific language governing permissions and
 * limitations under the License.
 */

package org.springframework.security.web.csrf;
import java.util.UUID;
import java.util.function.Consumer;

import jakarta.servlet.http.Cookie;
import jakarta.servlet.http.HttpServletRequest;
import jakarta.servlet.http.HttpServletResponse;

import org.springframework.http.HttpHeaders;
import org.springframework.http.ResponseCookie;
import org.springframework.lang.Nullable;
import org.springframework.util.Assert;
import org.springframework.util.StringUtils;
import org.springframework.web.util.WebUtils;

/**
 * A {@link CsrfTokenRepository} that persists the CSRF token in a cookie named
 * "XSRF-TOKEN" and reads from the header "X-XSRF-TOKEN" following the conventions of
 * AngularJS. When using with AngularJS be sure to use {@link #withHttpOnlyFalse()}.
 *
 * @author Rob Winch
 * @author Steve Riesenberg
 * @since 4.1
 */
public final class CookieCsrfTokenRepository implements CsrfTokenRepository {

	static final String DEFAULT_CSRF_COOKIE_NAME = "XSRF-TOKEN";

	static final String DEFAULT_CSRF_PARAMETER_NAME = "_csrf";

	static final String DEFAULT_CSRF_HEADER_NAME = "X-XSRF-TOKEN";

	private static final String CSRF_TOKEN_REMOVED_ATTRIBUTE_NAME = CookieCsrfTokenRepository.class.getName()
			.concat(".REMOVED");

	private String parameterName = DEFAULT_CSRF_PARAMETER_NAME;

	private String headerName = DEFAULT_CSRF_HEADER_NAME;

	private String cookieName = DEFAULT_CSRF_COOKIE_NAME;

	private boolean cookieHttpOnly = true;

	private String cookiePath;

	private String cookieDomain;

	private Boolean secure;

	private int cookieMaxAge = -1;

	@Nullable
	private Consumer<ResponseCookie.ResponseCookieBuilder> cookieInitializer = null;

	/**
	 * Add a {@link Consumer} for a {@code ResponseCookieBuilder} that will be invoked
	 * for each cookie being built, just before the call to {@code build()}.
	 * @param initializer consumer for a cookie builder
	 * @since 6.1
	 */
	public void addCookieInitializer(Consumer<ResponseCookie.ResponseCookieBuilder> initializer) {
		this.cookieInitializer = this.cookieInitializer != null ?
				this.cookieInitializer.andThen(initializer) : initializer;
	}

	@Override
	public CsrfToken generateToken(HttpServletRequest request) {
		return new DefaultCsrfToken(this.headerName, this.parameterName, createNewToken());
	}

	@Override
	public void saveToken(CsrfToken token, HttpServletRequest request, HttpServletResponse response) {
		String tokenValue = (token != null) ? token.getToken() : "";

		ResponseCookie.ResponseCookieBuilder cookieBuilder = ResponseCookie.from(this.cookieName, tokenValue)
				.secure(this.secure != null ? this.secure : request.isSecure())
				.path(StringUtils.hasLength(this.cookiePath) ? this.cookiePath : this.getRequestContext(request))
				.maxAge(token != null ? this.cookieMaxAge : 0)
				.httpOnly(this.cookieHttpOnly)
				.domain(this.cookieDomain);

		if (this.cookieInitializer != null) {
			this.cookieInitializer.accept(cookieBuilder);
		}
<<<<<<< HEAD

		response.setHeader(HttpHeaders.SET_COOKIE, cookieBuilder.build().toString());
=======
		response.addCookie(cookie);

		// Set request attribute to signal that response has blank cookie value,
		// which allows loadToken to return null when token has been removed
		if (!StringUtils.hasLength(tokenValue)) {
			request.setAttribute(CSRF_TOKEN_REMOVED_ATTRIBUTE_NAME, Boolean.TRUE);
		}
		else {
			request.removeAttribute(CSRF_TOKEN_REMOVED_ATTRIBUTE_NAME);
		}
>>>>>>> b3fdd007
	}

	@Override
	public CsrfToken loadToken(HttpServletRequest request) {
		// Return null when token has been removed during the current request
		// which allows loadDeferredToken to re-generate the token
		if (Boolean.TRUE.equals(request.getAttribute(CSRF_TOKEN_REMOVED_ATTRIBUTE_NAME))) {
			return null;
		}
		Cookie cookie = WebUtils.getCookie(request, this.cookieName);
		if (cookie == null) {
			return null;
		}
		String token = cookie.getValue();
		if (!StringUtils.hasLength(token)) {
			return null;
		}
		return new DefaultCsrfToken(this.headerName, this.parameterName, token);
	}

	/**
	 * Sets the name of the HTTP request parameter that should be used to provide a token.
	 * @param parameterName the name of the HTTP request parameter that should be used to
	 * provide a token
	 */
	public void setParameterName(String parameterName) {
		Assert.notNull(parameterName, "parameterName cannot be null");
		this.parameterName = parameterName;
	}

	/**
	 * Sets the name of the HTTP header that should be used to provide the token.
	 * @param headerName the name of the HTTP header that should be used to provide the
	 * token
	 */
	public void setHeaderName(String headerName) {
		Assert.notNull(headerName, "headerName cannot be null");
		this.headerName = headerName;
	}

	/**
	 * Sets the name of the cookie that the expected CSRF token is saved to and read from.
	 * @param cookieName the name of the cookie that the expected CSRF token is saved to
	 * and read from
	 */
	public void setCookieName(String cookieName) {
		Assert.notNull(cookieName, "cookieName cannot be null");
		this.cookieName = cookieName;
	}

	/**
	 * @deprecated Use {@link #addCookieInitializer(Consumer)} instead.
	 */
	@Deprecated(since = "6.1")
	public void setCookieHttpOnly(boolean cookieHttpOnly) {
		this.cookieHttpOnly = cookieHttpOnly;
	}

	private String getRequestContext(HttpServletRequest request) {
		String contextPath = request.getContextPath();
		return (contextPath.length() > 0) ? contextPath : "/";
	}

	/**
	 * Factory method to conveniently create an instance that has
	 * {@link #setCookieHttpOnly(boolean)} set to false.
	 * @return an instance of CookieCsrfTokenRepository with
	 * {@link #setCookieHttpOnly(boolean)} set to false
	 */
	public static CookieCsrfTokenRepository withHttpOnlyFalse() {
		CookieCsrfTokenRepository result = new CookieCsrfTokenRepository();
		result.addCookieInitializer(builder -> builder.httpOnly(false));
		return result;
	}

	private String createNewToken() {
		return UUID.randomUUID().toString();
	}

	/**
	 * Set the path that the Cookie will be created with. This will override the default
	 * functionality which uses the request context as the path.
	 * @param path the path to use
	 */
	public void setCookiePath(String path) {
		this.cookiePath = path;
	}

	/**
	 * Get the path that the CSRF cookie will be set to.
	 * @return the path to be used.
	 */
	public String getCookiePath() {
		return this.cookiePath;
	}

	/**
	 * @deprecated Use {@link #addCookieInitializer(Consumer)} instead.
	 * @since 5.2
	 */
	@Deprecated(since = "6.1")
	public void setCookieDomain(String cookieDomain) {
		this.cookieDomain = cookieDomain;
	}

	/**
	 * @deprecated Use {@link #addCookieInitializer(Consumer)} instead.
	 * @since 5.4
	 */
	@Deprecated(since = "6.1")
	public void setSecure(Boolean secure) {
		this.secure = secure;
	}

	/**
	 * @deprecated Use {@link #addCookieInitializer(Consumer)} instead.
	 * @since 5.5
	 */
	@Deprecated(since = "6.1")
	public void setCookieMaxAge(int cookieMaxAge) {
		Assert.isTrue(cookieMaxAge != 0, "cookieMaxAge cannot be zero");
		this.cookieMaxAge = cookieMaxAge;
	}
}<|MERGE_RESOLUTION|>--- conflicted
+++ resolved
@@ -98,11 +98,8 @@
 		if (this.cookieInitializer != null) {
 			this.cookieInitializer.accept(cookieBuilder);
 		}
-<<<<<<< HEAD
 
 		response.setHeader(HttpHeaders.SET_COOKIE, cookieBuilder.build().toString());
-=======
-		response.addCookie(cookie);
 
 		// Set request attribute to signal that response has blank cookie value,
 		// which allows loadToken to return null when token has been removed
@@ -112,7 +109,6 @@
 		else {
 			request.removeAttribute(CSRF_TOKEN_REMOVED_ATTRIBUTE_NAME);
 		}
->>>>>>> b3fdd007
 	}
 
 	@Override
